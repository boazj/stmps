--- conflicted
+++ resolved
@@ -251,12 +251,8 @@
 	artistId := response.Artist.Id
 	for _, album := range response.Artist.Album {
 		response, err = s.ui.connection.GetAlbum(album.Id)
-		if err != nil {
-<<<<<<< HEAD
+    if err != nil {
 			s.logger.Printf("error getting album %s while adding artist to queue", album.Id)
-=======
-			s.logger.PrintError("addArtistToQueue unable to get album artist from server", err)
->>>>>>> d7c625fd
 			return
 		}
 		sort.Sort(response.Album.Song)
