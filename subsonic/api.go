// Copyright 2023 The STMPS Authors
// SPDX-License-Identifier: GPL-3.0-only

package subsonic

import (
	"encoding/json"
	"fmt"
	"io"
	"net/http"
	"net/url"
	"strconv"
	"strings"

	"github.com/spezifisch/stmps/logger"
)

type SubsonicConnection struct {
	Username         string
	Password         string
	Host             string
	PlaintextAuth    bool
	Scrobble         bool
	RandomSongNumber uint

	clientName    string
	clientVersion string

	logger         logger.LoggerInterface
	directoryCache map[string]SubsonicResponse
}

func Init(logger logger.LoggerInterface) *SubsonicConnection {
	return &SubsonicConnection{
		clientName:    "example",
		clientVersion: "1.0.0",

		logger:         logger,
		directoryCache: make(map[string]SubsonicResponse),
	}
}

func (s *SubsonicConnection) SetClientInfo(name, version string) {
	s.clientName = name
	s.clientVersion = version
}

func (s *SubsonicConnection) ClearCache() {
	s.directoryCache = make(map[string]SubsonicResponse)
}

func (s *SubsonicConnection) RemoveCacheEntry(key string) {
	delete(s.directoryCache, key)
}

func defaultQuery(connection *SubsonicConnection) url.Values {
	query := url.Values{}
	if connection.PlaintextAuth {
		query.Set("p", connection.Password)
	} else {
		token, salt := authToken(connection.Password)
		query.Set("t", token)
		query.Set("s", salt)
	}
	query.Set("u", connection.Username)
	query.Set("v", connection.clientVersion)
	query.Set("c", connection.clientName)
	query.Set("f", "json")

	return query
}

// response structs
type SubsonicError struct {
	Code    int    `json:"code"`
	Message string `json:"message"`
}

type SubsonicArtist struct {
	Id         string
	Name       string
	AlbumCount int
}

type SubsonicDirectory struct {
	Id       string           `json:"id"`
	Parent   string           `json:"parent"`
	Name     string           `json:"name"`
	Entities SubsonicEntities `json:"child"`
}

type SubsonicSongs struct {
	Song SubsonicEntities `json:"song"`
}

type SubsonicStarred struct {
	Artist SubsonicEntities `json:"artist"`
	Album  SubsonicEntities `json:"album"`
	Song   SubsonicEntities `json:"song"`
}

type SubsonicEntity struct {
	Id          string `json:"id"`
	IsDirectory bool   `json:"isDir"`
	Parent      string `json:"parent"`
	Title       string `json:"title"`
	Artist      string `json:"artist"`
	Duration    int    `json:"duration"`
	Track       int    `json:"track"`
	DiskNumber  int    `json:"diskNumber"`
	Path        string `json:"path"`
}

// Return the title if present, otherwise fallback to the file path
func (e SubsonicEntity) GetSongTitle() string {
	if e.Title != "" {
		return e.Title
	}

	// we get around the weird edge case where a path ends with a '/' by just
	// returning nothing in that instance, which shouldn't happen unless
	// subsonic is being weird
	if e.Path == "" || strings.HasSuffix(e.Path, "/") {
		return ""
	}

	lastSlash := strings.LastIndex(e.Path, "/")

	if lastSlash == -1 {
		return e.Path
	}

	return e.Path[lastSlash+1 : len(e.Path)]
}

// SubsonicEntities is a sortable list of entities.
// Directories are first, then in alphabelical order. Entities are sorted by
// track number, if they have track numbers; otherwise, they're sorted
// alphabetically.
type SubsonicEntities []SubsonicEntity

func (s SubsonicEntities) Len() int      { return len(s) }
func (s SubsonicEntities) Swap(i, j int) { s[j], s[i] = s[i], s[j] }
func (s SubsonicEntities) Less(i, j int) bool {
	// Directories are before tracks, alphabetically
	if s[i].IsDirectory {
		if s[j].IsDirectory {
			return s[i].Title < s[j].Title
		}
		return true
	}
	// If the tracks are the same, sort alphabetically
	if s[i].Track == s[j].Track {
		return s[i].Title < s[j].Title
	}
	return s[i].Track < s[j].Track
}

type SubsonicIndexes struct {
	Index []SubsonicIndex
}

type SubsonicIndex struct {
	Name    string           `json:"name"`
	Artists []SubsonicArtist `json:"artist"`
}

type SubsonicPlaylists struct {
	Playlists []SubsonicPlaylist `json:"playlist"`
}

type SubsonicPlaylist struct {
	Id        SubsonicId       `json:"id"`
	Name      string           `json:"name"`
	SongCount int              `json:"songCount"`
	Entries   SubsonicEntities `json:"entry"`
}

type SubsonicResponse struct {
	Status       string            `json:"status"`
	Version      string            `json:"version"`
	Indexes      SubsonicIndexes   `json:"indexes"`
	Directory    SubsonicDirectory `json:"directory"`
	RandomSongs  SubsonicSongs     `json:"randomSongs"`
	SimilarSongs SubsonicSongs     `json:"similarSongs"`
	Starred      SubsonicStarred   `json:"starred"`
	Playlists    SubsonicPlaylists `json:"playlists"`
	Playlist     SubsonicPlaylist  `json:"playlist"`
	Error        SubsonicError     `json:"error"`
}

type responseWrapper struct {
	Response SubsonicResponse `json:"subsonic-response"`
}

type SubsonicId string

func (si *SubsonicId) UnmarshalJSON(b []byte) error {
	if b[0] == '"' {
		return json.Unmarshal(b, (*string)(si))
	}
	var i int
	if err := json.Unmarshal(b, &i); err != nil {
		return err
	}
	s := strconv.Itoa(i)
	*si = SubsonicId(s)
	return nil
}

// requests
func (connection *SubsonicConnection) GetServerInfo() (*SubsonicResponse, error) {
	query := defaultQuery(connection)
	requestUrl := connection.Host + "/rest/ping" + "?" + query.Encode()
	return connection.getResponse("GetServerInfo", requestUrl)
}

func (connection *SubsonicConnection) GetIndexes() (*SubsonicResponse, error) {
	query := defaultQuery(connection)
	requestUrl := connection.Host + "/rest/getIndexes" + "?" + query.Encode()
	return connection.getResponse("GetIndexes", requestUrl)
}

func (connection *SubsonicConnection) GetMusicDirectory(id string) (*SubsonicResponse, error) {
	if cachedResponse, present := connection.directoryCache[id]; present {
		return &cachedResponse, nil
	}

	query := defaultQuery(connection)
	query.Set("id", id)
	requestUrl := connection.Host + "/rest/getMusicDirectory" + "?" + query.Encode()
	resp, err := connection.getResponse("GetMusicDirectory", requestUrl)
	if err != nil {
		return resp, err
	}

	// on a sucessful request, cache the response
	if resp.Status == "ok" {
		connection.directoryCache[id] = *resp
	}

	return resp, nil
}

func (connection *SubsonicConnection) GetRandomSongs(Id string, randomType string) (*SubsonicResponse, error) {
	query := defaultQuery(connection)

	// Set the default size for random/similar songs, clamped to 500
	size := "50"
	if connection.RandomSongNumber > 0 && connection.RandomSongNumber < 500 {
		size = strconv.FormatInt(int64(connection.RandomSongNumber), 10)
	}

	switch randomType {
	case "random":
		query.Set("size", size)
		requestUrl := connection.Host + "/rest/getRandomSongs?" + query.Encode()
		return connection.getResponse("GetRandomSongs", requestUrl)
<<<<<<< HEAD
		
=======

>>>>>>> 0ae863a6
	case "similar":
		query.Set("id", Id)
		query.Set("count", size)
		requestUrl := connection.Host + "/rest/getSimilarSongs?" + query.Encode()
		return connection.getResponse("GetSimilar", requestUrl)
<<<<<<< HEAD
		
=======

>>>>>>> 0ae863a6
	default:
		query.Set("size", size)
		requestUrl := connection.Host + "/rest/getRandomSongs?" + query.Encode()
		return connection.getResponse("GetRandomSongs", requestUrl)
	}
}

func (connection *SubsonicConnection) ScrobbleSubmission(id string, isSubmission bool) (resp *SubsonicResponse, err error) {
	query := defaultQuery(connection)
	query.Set("id", id)

	// optional field, false for "now playing", true for "submission"
	query.Set("submission", strconv.FormatBool(isSubmission))

	requestUrl := connection.Host + "/rest/scrobble" + "?" + query.Encode()
	resp, err = connection.getResponse("ScrobbleSubmission", requestUrl)
	return
}

func (connection *SubsonicConnection) GetStarred() (*SubsonicResponse, error) {
	query := defaultQuery(connection)
	requestUrl := connection.Host + "/rest/getStarred" + "?" + query.Encode()
	resp, err := connection.getResponse("GetStarred", requestUrl)
	if err != nil {
		return resp, err
	}
	return resp, nil
}

func (connection *SubsonicConnection) ToggleStar(id string, starredItems map[string]struct{}) (*SubsonicResponse, error) {
	query := defaultQuery(connection)
	query.Set("id", id)

	_, ok := starredItems[id]
	var action = "star"
	// If the key exists, we're unstarring
	if ok {
		action = "unstar"
	}

	requestUrl := connection.Host + "/rest/" + action + "?" + query.Encode()
	resp, err := connection.getResponse("ToggleStar", requestUrl)
	if err != nil {
		if ok {
			delete(starredItems, id)
		} else {
			starredItems[id] = struct{}{}
		}
		return resp, err
	}
	return resp, nil
}

func (connection *SubsonicConnection) GetPlaylists() (*SubsonicResponse, error) {
	query := defaultQuery(connection)
	requestUrl := connection.Host + "/rest/getPlaylists" + "?" + query.Encode()
	resp, err := connection.getResponse("GetPlaylists", requestUrl)
	if err != nil {
		return resp, err
	}

	for i := 0; i < len(resp.Playlists.Playlists); i++ {
		playlist := &resp.Playlists.Playlists[i]

		if playlist.SongCount == 0 {
			continue
		}

		response, err := connection.GetPlaylist(string(playlist.Id))

		if err != nil {
			return nil, err
		}

		playlist.Entries = response.Playlist.Entries
	}

	return resp, nil
}

func (connection *SubsonicConnection) GetPlaylist(id string) (*SubsonicResponse, error) {
	query := defaultQuery(connection)
	query.Set("id", id)

	requestUrl := connection.Host + "/rest/getPlaylist" + "?" + query.Encode()
	return connection.getResponse("GetPlaylist", requestUrl)
}

func (connection *SubsonicConnection) CreatePlaylist(name string) (*SubsonicResponse, error) {
	query := defaultQuery(connection)
	query.Set("name", name)
	requestUrl := connection.Host + "/rest/createPlaylist" + "?" + query.Encode()
	return connection.getResponse("GetPlaylist", requestUrl)
}

func (connection *SubsonicConnection) getResponse(caller, requestUrl string) (*SubsonicResponse, error) {
	res, err := http.Get(requestUrl)
	if err != nil {
		return nil, fmt.Errorf("[%s] failed to make GET request: %v", caller, err)
	}

	if res.Body != nil {
		defer res.Body.Close()
	} else {
		return nil, fmt.Errorf("[%s] response body is nil", caller)
	}

	if res.StatusCode != http.StatusOK {
		return nil, fmt.Errorf("[%s] unexpected status code: %d, status: %s", caller, res.StatusCode, res.Status)
	}

	responseBody, readErr := io.ReadAll(res.Body)
	if readErr != nil {
		return nil, fmt.Errorf("[%s] failed to read response body: %v", caller, readErr)
	}

	var decodedBody responseWrapper
	err = json.Unmarshal(responseBody, &decodedBody)
	if err != nil {
		return nil, fmt.Errorf("[%s] failed to unmarshal response body: %v", caller, err)
	}

	return &decodedBody.Response, nil
}

func (connection *SubsonicConnection) DeletePlaylist(id string) error {
	query := defaultQuery(connection)
	query.Set("id", id)
	requestUrl := connection.Host + "/rest/deletePlaylist" + "?" + query.Encode()
	_, err := http.Get(requestUrl)
	return err
}

func (connection *SubsonicConnection) AddSongToPlaylist(playlistId string, songId string) error {
	query := defaultQuery(connection)
	query.Set("playlistId", playlistId)
	query.Set("songIdToAdd", songId)
	requestUrl := connection.Host + "/rest/updatePlaylist" + "?" + query.Encode()
	_, err := http.Get(requestUrl)
	return err
}

func (connection *SubsonicConnection) RemoveSongFromPlaylist(playlistId string, songIndex int) error {
	query := defaultQuery(connection)
	query.Set("playlistId", playlistId)
	query.Set("songIndexToRemove", strconv.Itoa(songIndex))
	requestUrl := connection.Host + "/rest/updatePlaylist" + "?" + query.Encode()
	_, err := http.Get(requestUrl)
	return err
}

// note that this function does not make a request, it just formats the play url
// to pass to mpv
func (connection *SubsonicConnection) GetPlayUrl(entity *SubsonicEntity) string {
	// we don't want to call stream on a directory
	if entity.IsDirectory {
		return ""
	}

	query := defaultQuery(connection)
	query.Set("id", entity.Id)
	return connection.Host + "/rest/stream" + "?" + query.Encode()
}<|MERGE_RESOLUTION|>--- conflicted
+++ resolved
@@ -256,21 +256,13 @@
 		query.Set("size", size)
 		requestUrl := connection.Host + "/rest/getRandomSongs?" + query.Encode()
 		return connection.getResponse("GetRandomSongs", requestUrl)
-<<<<<<< HEAD
-		
-=======
-
->>>>>>> 0ae863a6
+
 	case "similar":
 		query.Set("id", Id)
 		query.Set("count", size)
 		requestUrl := connection.Host + "/rest/getSimilarSongs?" + query.Encode()
 		return connection.getResponse("GetSimilar", requestUrl)
-<<<<<<< HEAD
-		
-=======
-
->>>>>>> 0ae863a6
+
 	default:
 		query.Set("size", size)
 		requestUrl := connection.Host + "/rest/getRandomSongs?" + query.Encode()
