--- conflicted
+++ resolved
@@ -15,11 +15,8 @@
 	Duration    int
 	Album       string
 	TrackNumber int
-<<<<<<< HEAD
 	CoverArtId  string
-=======
 	DiscNumber  int
->>>>>>> b45b937f
 }
 
 var _ remote.TrackInterface = (*QueueItem)(nil)
